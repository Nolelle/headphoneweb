'use client'
import React, { useState } from 'react';
import { Separator } from '@radix-ui/react-dropdown-menu';
import { Carousel } from '@/app/components/ui/carousel';
import { CarouselItem, CarouselContent, CarouselNext, CarouselPrevious } from '@/app/components/ui/carousel';
import { Accordion, AccordionTrigger, AccordionItem, AccordionContent } from '../ui/accordion';
import { Button } from '../ui/button';
import {
  Tooltip,
  TooltipContent,
  TooltipProvider,
  TooltipTrigger,
} from "@/app/components/ui/tooltip"
import Image from 'next/image';
<<<<<<< HEAD
import { useCart } from '../Cart/CartContext';
// Import toast from sonner for notifications
import { toast } from 'sonner';

// Define the Product interface for type safety
=======

>>>>>>> 4b0019c4
interface Product {
  product_id: number;
  name: string;
  price: number;
  stock_quantity: number;
  image_url: string;
}

const ProductInfo: React.FC = () => {
  // Get addItem function from cart context
  const { addItem } = useCart();
  
  // State to manage loading state during cart addition
  const [isAddingToCart, setIsAddingToCart] = useState(false);

  // Product details - in a real app, this would likely come from a database or API
  const product: Product = {
    product_id: 1,
    name: 'Bone+ Headphone',
    price: 999.99,
    stock_quantity: 10,
    image_url: '/h_1.png'
  };

  // Handler for adding item to cart with enhanced error handling and feedback
  const handleAddToCart = async () => {
    try {
      setIsAddingToCart(true);
      
      // Add item to cart - quantity hardcoded to 1 for now
      await addItem(product.product_id, 1);
      
      // Show success message with product details
      toast.success('Added to cart', {
        description: `${product.name} has been added to your cart`,
        duration: 3000,
      });
    } catch (error) {
      // Show detailed error message
      toast.error('Failed to add to cart', {
        description: error instanceof Error ? error.message : 'An error occurred while adding the item to cart',
        duration: 4000,
      });
    } finally {
      // Reset loading state whether successful or not
      setIsAddingToCart(false);
    }
  };

  return (
    <div className='bg-[hsl(0_0%_3.9%)] px-4 sm:px-6 lg:px-8 pt-20'>
      <h2 className="mb-4 text-4xl tracking-tight font-extrabold text-white">
        Product Information
      </h2>
      <div className='flex text-white gap-32'>
        {/* Product Image Carousel with Next.js Image optimization */}
        <Carousel className='mx-10 w-full max-w-[550px]'>
          <CarouselContent className='flex'>
<<<<<<< HEAD
           <CarouselItem><Image src="/h_1.png" width={500} height={500} alt="icon 1" priority/></CarouselItem>
           <CarouselItem><Image src="/h_2.png" width={500} height={500} alt="icon 2"/></CarouselItem> 
           <CarouselItem><Image src="/h_3.png" width={500} height={500} alt="icon 3"/></CarouselItem>
           <CarouselItem><Image src="/h_4.png" width={500} height={500} alt="icon 4"/></CarouselItem>
           <CarouselItem><Image src="/h_5.png" width={500} height={500} alt="icon 5"/></CarouselItem>
=======
           <CarouselItem className=''><Image src="/h_1.png" width={500} height={500} alt="icon 1"/></CarouselItem>
           <CarouselItem className=''><Image src="/h_2.png" width={500}height={500} alt="icon 2"/></CarouselItem> 
           <CarouselItem className=''><Image src="/h_3.png" width={500}height={500} alt="icon 3"/></CarouselItem>
           <CarouselItem className=''><Image src="/h_4.png" width={500}height={500} alt="icon 4"/></CarouselItem>
           <CarouselItem className=''><Image src="/h_5.png" width={500}height={500} alt="icon 5"/></CarouselItem>
>>>>>>> 4b0019c4
          </CarouselContent>
          <CarouselPrevious className='bg-black hover:bg-gradient-to-r from-[hsl(220_70%_50%)] to-[hsl(260,100%,77%)]'/>
          <CarouselNext className='bg-black hover:bg-gradient-to-r from-[hsl(220_70%_50%)] to-[hsl(260,100%,77%)] mr-10'/>
        </Carousel>
          
        {/* Product Features and Add to Cart */}
        <ul className='list-disc text-white'>
          <li className='text-3xl tracking-tight font-extrabold text-white mb-3 -ml-6 list-none'>Features</li>
          <li className='text-2xl font-sans font-bold'>Super Lightweight</li>
          <Separator className="my-2" />

          <li className='text-2xl font-sans font-bold'>Comfortable fit</li>
          <Separator className="my-2" />

          <li className='text-2xl font-sans font-bold'>Long battery life</li>
          <Separator className="my-2" />

          <li className='text-2xl font-sans font-bold'>Noise cancellation</li>
          <Separator className="my-2" />

          <li className='text-2xl font-sans font-bold'>Bluetooth support</li>
          <Separator className="my-2" />

          <li className='text-2xl font-sans font-bold'>Personalised audio spectrum</li>
          <Separator className="my-2" />

          <li className='text-2xl font-sans font-bold'>Make a different preset for different environment</li>
          <br />
          <li className='list-none text-2xl'>${product.price.toFixed(2)}</li>
          <br />
          {/* Add to Cart Button with loading state */}
          <Button 
            onClick={handleAddToCart}
            disabled={isAddingToCart}
            className="w-52 bg-gradient-to-r from-[hsl(220_70%_50%)] to-[hsl(260,100%,77%)] text-[hsl(0_0%_98%)] 
                     hover:opacity-80 transition-opacity rounded-xl p-3"
          >
            {isAddingToCart ? 'Adding...' : 'Add to Cart'}
          </Button>
        </ul>
      </div>
     
      {/* Specifications Accordion */}
      <div className='-mt-10'>
        <TooltipProvider>
          <Tooltip>
            <TooltipTrigger asChild>
              <a href="" ><Image src="/up_icon.png" width={30} height={30} alt="up"/></a>
            </TooltipTrigger>
            <TooltipContent>
              <p>Go to the top</p>
            </TooltipContent>
          </Tooltip>
        </TooltipProvider>
      </div>
      
      <Accordion type="single" collapsible className="">
        <AccordionItem value="item-1">
          <AccordionTrigger className='text-3xl tracking-tight font-extrabold text-white'>
            Specifications
          </AccordionTrigger>
          <AccordionContent>
            <ul className='list-disc ml-6 text-white flex flex-col'>
              <li className='text-2xl font-sans font-bold'>Product dimensions: 19.5cm * 15.7cm / 7.6in * 6.2in</li>
              <Separator className='my-2' />
              <li className='text-2xl font-sans font-bold'>Product weight: 240gms / 0.53lbs </li>
              <Separator className='my-2' />
              <li className='text-2xl font-sans font-bold'>Material: Aluminum</li>
              <Separator className='my-2'/>
              <li className='text-2xl font-sans font-bold'>Unit count: 1.00</li>
              <Separator className='my-2'/>
              <li className='text-2xl font-sans font-bold'>Connectivity: Bluetooth Low Energy</li>
              <Separator className='my-2'/>
              <li className='text-2xl font-sans font-bold'>Rechargable: Yes</li>
              <Separator className='my-2'/>
              <li className='text-2xl font-sans font-bold'>Android Application: Bone+</li>
            </ul>
          </AccordionContent>
        </AccordionItem>
      </Accordion>
    </div>
  );
};

export default ProductInfo;<|MERGE_RESOLUTION|>--- conflicted
+++ resolved
@@ -12,15 +12,12 @@
   TooltipTrigger,
 } from "@/app/components/ui/tooltip"
 import Image from 'next/image';
-<<<<<<< HEAD
 import { useCart } from '../Cart/CartContext';
 // Import toast from sonner for notifications
 import { toast } from 'sonner';
 
 // Define the Product interface for type safety
-=======
 
->>>>>>> 4b0019c4
 interface Product {
   product_id: number;
   name: string;
@@ -79,19 +76,13 @@
         {/* Product Image Carousel with Next.js Image optimization */}
         <Carousel className='mx-10 w-full max-w-[550px]'>
           <CarouselContent className='flex'>
-<<<<<<< HEAD
-           <CarouselItem><Image src="/h_1.png" width={500} height={500} alt="icon 1" priority/></CarouselItem>
-           <CarouselItem><Image src="/h_2.png" width={500} height={500} alt="icon 2"/></CarouselItem> 
-           <CarouselItem><Image src="/h_3.png" width={500} height={500} alt="icon 3"/></CarouselItem>
-           <CarouselItem><Image src="/h_4.png" width={500} height={500} alt="icon 4"/></CarouselItem>
-           <CarouselItem><Image src="/h_5.png" width={500} height={500} alt="icon 5"/></CarouselItem>
-=======
+
            <CarouselItem className=''><Image src="/h_1.png" width={500} height={500} alt="icon 1"/></CarouselItem>
            <CarouselItem className=''><Image src="/h_2.png" width={500}height={500} alt="icon 2"/></CarouselItem> 
            <CarouselItem className=''><Image src="/h_3.png" width={500}height={500} alt="icon 3"/></CarouselItem>
            <CarouselItem className=''><Image src="/h_4.png" width={500}height={500} alt="icon 4"/></CarouselItem>
            <CarouselItem className=''><Image src="/h_5.png" width={500}height={500} alt="icon 5"/></CarouselItem>
->>>>>>> 4b0019c4
+
           </CarouselContent>
           <CarouselPrevious className='bg-black hover:bg-gradient-to-r from-[hsl(220_70%_50%)] to-[hsl(260,100%,77%)]'/>
           <CarouselNext className='bg-black hover:bg-gradient-to-r from-[hsl(220_70%_50%)] to-[hsl(260,100%,77%)] mr-10'/>
