<<<<<<< HEAD
import AboutUs from "./components/features/AboutUs";
import ContactForm from "./components/features/ContactForm";
import Hero from "./components/features/Hero";
import ProductInfo from "./components/features/ProductInfo";
=======
import ContactForm from "../components/Contact/ContactForm";
import MainPageHero from "../components/Hero/MainPageHero";
>>>>>>> 00316a14

export default function Home() {
  return (
    <div>
<<<<<<< HEAD
      <Hero />
      <div id="about">
        <AboutUs/>
      </div>
      <div id="headphone">
        <ProductInfo/>
      </div>
=======
      <MainPageHero />
>>>>>>> 00316a14
      <div id="contact">
        <ContactForm />
      </div>
    </div>
  );
}<|MERGE_RESOLUTION|>--- conflicted
+++ resolved
@@ -1,27 +1,10 @@
-<<<<<<< HEAD
-import AboutUs from "./components/features/AboutUs";
-import ContactForm from "./components/features/ContactForm";
-import Hero from "./components/features/Hero";
-import ProductInfo from "./components/features/ProductInfo";
-=======
 import ContactForm from "../components/Contact/ContactForm";
 import MainPageHero from "../components/Hero/MainPageHero";
->>>>>>> 00316a14
 
 export default function Home() {
   return (
     <div>
-<<<<<<< HEAD
-      <Hero />
-      <div id="about">
-        <AboutUs/>
-      </div>
-      <div id="headphone">
-        <ProductInfo/>
-      </div>
-=======
       <MainPageHero />
->>>>>>> 00316a14
       <div id="contact">
         <ContactForm />
       </div>
